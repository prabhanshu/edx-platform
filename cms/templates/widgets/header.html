<%namespace name='static' file='../static_content.html'/>
<%!
  from django.core.urlresolvers import reverse
  from django.utils.translation import ugettext as _
  from contentstore.context_processors import doc_url
%>
<%page args="online_help_token"/>

<div class="wrapper-header wrapper" id="view-top">
  <header class="primary" role="banner">

    <div class="wrapper wrapper-l">
      ## "edX Studio" should not be translated
      <h1 class="branding"><a href="/"><img src="${static.url("img/logo-edx-studio.png")}" alt="edX Studio" /></a></h1>

      % if context_course:
      <%
<<<<<<< HEAD
            ctx_loc = context_course.location
            location = loc_mapper().translate_location(ctx_loc.course_id, ctx_loc, False, True)
            index_url = location.url_reverse('course')
            checklists_url = location.url_reverse('checklists')
            utilities_url = location.url_reverse('utilities')
            course_team_url = location.url_reverse('course_team')
            assets_url = location.url_reverse('assets')
            textbooks_url = location.url_reverse('textbooks')
            import_url = location.url_reverse('import')
            course_info_url = location.url_reverse('course_info')
            export_url = location.url_reverse('export')
            settings_url = location.url_reverse('settings/details/')
            grading_url = location.url_reverse('settings/grading/')
            advanced_settings_url = location.url_reverse('settings/advanced/')
            tabs_url = location.url_reverse('tabs')
=======
            course_key = context_course.id
            index_url = reverse('contentstore.views.course_handler', kwargs={'course_key_string': unicode(course_key)})
            checklists_url = reverse('contentstore.views.checklists_handler', kwargs={'course_key_string': unicode(course_key)})
            course_team_url = reverse('contentstore.views.course_team_handler', kwargs={'course_key_string': unicode(course_key)})
            assets_url = reverse('contentstore.views.assets_handler', kwargs={'course_key_string': unicode(course_key)})
            textbooks_url = reverse('contentstore.views.textbooks_list_handler', kwargs={'course_key_string': unicode(course_key)})
            import_url = reverse('contentstore.views.import_handler', kwargs={'course_key_string': unicode(course_key)})
            course_info_url = reverse('contentstore.views.course_info_handler', kwargs={'course_key_string': unicode(course_key)})
            export_url = reverse('contentstore.views.export_handler', kwargs={'course_key_string': unicode(course_key)})
            settings_url = reverse('contentstore.views.settings_handler', kwargs={'course_key_string': unicode(course_key)})
            grading_url = reverse('contentstore.views.grading_handler', kwargs={'course_key_string': unicode(course_key)})
            advanced_settings_url = reverse('contentstore.views.advanced_settings_handler', kwargs={'course_key_string': unicode(course_key)})
            tabs_url = reverse('contentstore.views.tabs_handler', kwargs={'course_key_string': unicode(course_key)})
>>>>>>> 2e36fb29
      %>
      <h2 class="info-course">
        <span class="sr">${_("Current Course:")}</span>
        <a class="course-link" href="${index_url}">
          <span class="course-org">${context_course.display_org_with_default | h}</span><span class="course-number">${context_course.display_number_with_default | h}</span>
          <span class="course-title" title="${context_course.display_name_with_default}">${context_course.display_name_with_default}</span>
        </a>
      </h2>

      <nav class="nav-course nav-dd ui-left">
        <h2 class="sr">${_("{course_name}'s Navigation:").format(course_name=context_course.display_name_with_default)}</h2>
        <ol>
          <li class="nav-item nav-course-courseware">
            <h3 class="title"><span class="label"><span class="label-prefix sr">${_("Course")} </span>${_("Content")}</span> <i class="icon-caret-down ui-toggle-dd"></i></h3>

            <div class="wrapper wrapper-nav-sub">
              <div class="nav-sub">
                <ul>
                  <li class="nav-item nav-course-courseware-outline">
                    <a href="${index_url}">${_("Outline")}</a>
                  </li>
                  <li class="nav-item nav-course-courseware-updates">
                    <a href="${course_info_url}">${_("Updates")}</a>
                  </li>
                  <li class="nav-item nav-course-courseware-pages">
                    <a href="${tabs_url}">${_("Pages")}</a>
                  </li>
                  <li class="nav-item nav-course-courseware-uploads">
                    <a href="${assets_url}">${_("Files &amp; Uploads")}</a>
                  </li>
                  <li class="nav-item nav-course-courseware-textbooks">
                    <a href="${textbooks_url}">${_("Textbooks")}</a>
                  </li>
                </ul>
              </div>
            </div>
          </li>

          <li class="nav-item nav-course-settings">
            <h3 class="title"><span class="label"><span class="label-prefix sr">${_("Course")} </span>${_("Settings")}</span> <i class="icon-caret-down ui-toggle-dd"></i></h3>

            <div class="wrapper wrapper-nav-sub">
              <div class="nav-sub">
                <ul>
                  <li class="nav-item nav-course-settings-schedule">
                    <a href="${settings_url}">${_("Schedule &amp; Details")}</a>
                  </li>
                  <li class="nav-item nav-course-settings-grading">
                    <a href="${grading_url}">${_("Grading")}</a>
                  </li>
                  <li class="nav-item nav-course-settings-team">
                    <a href="${course_team_url}">${_("Course Team")}</a>
                  </li>
                  <li class="nav-item nav-course-settings-advanced">
                    <a href="${advanced_settings_url}">${_("Advanced Settings")}</a>
                  </li>
                </ul>
              </div>
            </div>
          </li>

          <li class="nav-item nav-course-tools">
            <h3 class="title"><span class="label">${_("Tools")}</span> <i class="icon-caret-down ui-toggle-dd"></i></h3>

            <div class="wrapper wrapper-nav-sub">
              <div class="nav-sub">
                <ul>
                  <li class="nav-item nav-course-tools-checklists">
                    <a href="${checklists_url}">${_("Checklists")}</a>
                  </li>
                  <li class="nav-item nav-course-tools-import">
                    <a href="${import_url}">${_("Import")}</a>
                  </li>
                  <li class="nav-item nav-course-tools-export">
                    <a href="${export_url}">${_("Export")}</a>
                  </li>
                  <li class="nav-item nav-course-tools-utilities">
                    <a href="${utilities_url}">${_("Utilities")}</a>
                  </li>
                  % if settings.FEATURES.get('ENABLE_EXPORT_GIT') and context_course.giturl:
                  <li class="nav-item nav-course-tools-export-git">
                    <a href="${reverse('export_git', kwargs=dict(course_key_string=unicode(course_key)))}">${_("Export to Git")}</a>
                  </li>
                  % endif
                </ul>
              </div>
            </div>
          </li>
        </ol>
      </nav>
      % endif
    </div>

    <div class="wrapper wrapper-r">
      % if user.is_authenticated():
      <nav class="nav-account nav-is-signedin nav-dd ui-right">
        <h2 class="sr">${_("Help &amp; Account Navigation")}</h2>
        <ol>
          <li class="nav-item nav-account-help">
<<<<<<< HEAD
            <h3 class="title"><span class="label">${_("Help")}</span> <i class="icon-caret-down ui-toggle-dd"></i></h3>

            <div class="wrapper wrapper-nav-sub">
              <div class="nav-sub">
                <ul>
                  <li class="nav-item nav-help-documentation">
                    <a href="http://edx.readthedocs.org/projects/ca/en/latest/">${_("Studio Documentation")}</a>
                  </li>
                  <li class="nav-item nav-help-helpcenter">
                    <a href="https://stanfordonline.zendesk.com/hc" target="_blank" rel="external">${_("studio-users group")}</a>
                  </li>
                  <li class="nav-item nav-help-feedback">
                    <a href="mailto:courseops@stanfordonline.zendesk.com" title="${_("Share your feedback with us.")}">${_("Contact Us")}</a>
                  </li>
                </ul>
              </div>
            </div>
=======
            <h3 class="title"><span class="label"><a href="${get_online_help_info(online_help_token)['doc_url']}" title="${_("Contextual Online Help")}" target="${_("_blank")}">${_("Help")}</a></span></h3>
>>>>>>> 2e36fb29
          </li>

          <li class="nav-item nav-account-user">
            <h3 class="title"><span class="label"><span class="label-prefix sr">${_("Currently signed in as:")}</span><span class="account-username" title="${ user.username }">${ user.username }</span></span> <i class="icon-caret-down ui-toggle-dd"></i></h3>

            <div class="wrapper wrapper-nav-sub">
              <div class="nav-sub">
                <ul>
                  <li class="nav-item nav-account-dashboard">
                    <a href="/">${_("My Courses")}</a>
                  </li>
                  <li class="nav-item nav-account-signout">
                    <a class="action action-signout" href="${reverse('logout')}">${_("Sign Out")}</a>
                  </li>
                </ul>
              </div>
            </div>
          </li>
        </ol>
      </nav>

      % else:
      <nav class="nav-not-signedin nav-pitch">
        <h2 class="sr">${_("You're not currently signed in")}</h2>
        <ol>
          <li class="nav-item nav-not-signedin-hiw">
            <a href="/">${_("How Studio Works")}</a>
          </li>
          <li class="nav-item nav-not-signedin-help">
            <a href="https://groups.google.com/d/forum/openedx-studio" target="_blank" rel="external">${_("studio-users group")}</a>
          </li>
          <li class="nav-item nav-not-signedin-signup">
            <a class="action action-signup" href="${reverse('signup')}">${_("Sign Up")}</a>
          </li>
          <li class="nav-item nav-not-signedin-signin">
            <a class="action action-signin" href="${reverse('login')}">${_("Sign In")}</a>
          </li>
        </ol>
      </nav>
      % endif
    </div>
  </header>
</div><|MERGE_RESOLUTION|>--- conflicted
+++ resolved
@@ -15,23 +15,6 @@
 
       % if context_course:
       <%
-<<<<<<< HEAD
-            ctx_loc = context_course.location
-            location = loc_mapper().translate_location(ctx_loc.course_id, ctx_loc, False, True)
-            index_url = location.url_reverse('course')
-            checklists_url = location.url_reverse('checklists')
-            utilities_url = location.url_reverse('utilities')
-            course_team_url = location.url_reverse('course_team')
-            assets_url = location.url_reverse('assets')
-            textbooks_url = location.url_reverse('textbooks')
-            import_url = location.url_reverse('import')
-            course_info_url = location.url_reverse('course_info')
-            export_url = location.url_reverse('export')
-            settings_url = location.url_reverse('settings/details/')
-            grading_url = location.url_reverse('settings/grading/')
-            advanced_settings_url = location.url_reverse('settings/advanced/')
-            tabs_url = location.url_reverse('tabs')
-=======
             course_key = context_course.id
             index_url = reverse('contentstore.views.course_handler', kwargs={'course_key_string': unicode(course_key)})
             checklists_url = reverse('contentstore.views.checklists_handler', kwargs={'course_key_string': unicode(course_key)})
@@ -45,7 +28,7 @@
             grading_url = reverse('contentstore.views.grading_handler', kwargs={'course_key_string': unicode(course_key)})
             advanced_settings_url = reverse('contentstore.views.advanced_settings_handler', kwargs={'course_key_string': unicode(course_key)})
             tabs_url = reverse('contentstore.views.tabs_handler', kwargs={'course_key_string': unicode(course_key)})
->>>>>>> 2e36fb29
+            utilities_url = reverse('contentstore.views.utility_handler', kwargs={'course_key_string': unicode(course_key)})
       %>
       <h2 class="info-course">
         <span class="sr">${_("Current Course:")}</span>
@@ -145,7 +128,6 @@
         <h2 class="sr">${_("Help &amp; Account Navigation")}</h2>
         <ol>
           <li class="nav-item nav-account-help">
-<<<<<<< HEAD
             <h3 class="title"><span class="label">${_("Help")}</span> <i class="icon-caret-down ui-toggle-dd"></i></h3>
 
             <div class="wrapper wrapper-nav-sub">
@@ -163,9 +145,6 @@
                 </ul>
               </div>
             </div>
-=======
-            <h3 class="title"><span class="label"><a href="${get_online_help_info(online_help_token)['doc_url']}" title="${_("Contextual Online Help")}" target="${_("_blank")}">${_("Help")}</a></span></h3>
->>>>>>> 2e36fb29
           </li>
 
           <li class="nav-item nav-account-user">
