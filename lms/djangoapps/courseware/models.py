--- conflicted
+++ resolved
@@ -258,8 +258,7 @@
     nstudents = models.IntegerField(default=0)
 
     def __unicode__(self):
-<<<<<<< HEAD
-        return "[OCGLog] %s: %s" % (self.course_id, self.created)
+        return "[OCGLog] %s: %s" % (self.course_id.to_deprecated_string(), self.created)  # pylint: disable=no-member
 
 
 class CoursePreference(models.Model):
@@ -287,7 +286,4 @@
         return bool(cls.get_pref_value(course_id, 'allow_nonregistered_access'))
 
     def __unicode__(self):
-        return u"{} : {} : {}".format(self.course_id, self.pref_key, self.pref_value)
-=======
-        return "[OCGLog] %s: %s" % (self.course_id.to_deprecated_string(), self.created)  # pylint: disable=no-member
->>>>>>> 2e36fb29
+        return u"{} : {} : {}".format(self.course_id, self.pref_key, self.pref_value)