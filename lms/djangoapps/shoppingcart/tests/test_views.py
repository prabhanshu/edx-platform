"""
Tests for Shopping Cart views
"""
import pytz
from urlparse import urlparse
from decimal import Decimal
import json

from django.http import HttpRequest
from django.conf import settings
from django.test import TestCase
from django.test.utils import override_settings
from django.core.urlresolvers import reverse
from django.utils.translation import ugettext as _
from django.contrib.admin.sites import AdminSite
from django.contrib.auth.models import Group, User
from django.contrib.messages.storage.fallback import FallbackStorage
from django.core import mail

from django.core.cache import cache
from pytz import UTC
from freezegun import freeze_time
from datetime import datetime, timedelta
from mock import patch, Mock
import ddt

from xmodule.modulestore.tests.django_utils import (
    ModuleStoreTestCase, mixed_store_config
)
from xmodule.modulestore.tests.factories import CourseFactory
from util.date_utils import get_default_time_display
from util.testing import UrlResetMixin

from shoppingcart.views import _can_download_report, _get_date_from_str
from shoppingcart.models import (
    Order, CertificateItem, PaidCourseRegistration, CourseRegCodeItem,
    Coupon, CourseRegistrationCode, RegistrationCodeRedemption,
    DonationConfiguration
)
from student.tests.factories import UserFactory, AdminFactory
from courseware.tests.factories import InstructorFactory
from student.models import CourseEnrollment
from course_modes.models import CourseMode
from edxmako.shortcuts import render_to_response
from shoppingcart.processors import render_purchase_form_html
from shoppingcart.admin import SoftDeleteCouponAdmin
from shoppingcart.views import initialize_report
from shoppingcart.tests.payment_fake import PaymentFakeView


def mock_render_purchase_form_html(*args, **kwargs):
    return render_purchase_form_html(*args, **kwargs)

form_mock = Mock(side_effect=mock_render_purchase_form_html)


def mock_render_to_response(*args, **kwargs):
    return render_to_response(*args, **kwargs)

render_mock = Mock(side_effect=mock_render_to_response)

postpay_mock = Mock()


# Since we don't need any XML course fixtures, use a modulestore configuration
# that disables the XML modulestore.
MODULESTORE_CONFIG = mixed_store_config(settings.COMMON_TEST_DATA_ROOT, {}, include_xml=False)


@override_settings(MODULESTORE=MODULESTORE_CONFIG)
@patch.dict('django.conf.settings.FEATURES', {'ENABLE_PAID_COURSE_REGISTRATION': True})
@ddt.ddt
class ShoppingCartViewsTests(ModuleStoreTestCase):
    def setUp(self):
        patcher = patch('student.models.tracker')
        self.mock_tracker = patcher.start()
        self.user = UserFactory.create()
        self.user.set_password('password')
        self.user.save()
        self.instructor = AdminFactory.create()
        self.cost = 40
        self.coupon_code = 'abcde'
        self.reg_code = 'qwerty'
        self.percentage_discount = 10
        self.course = CourseFactory.create(org='MITx', number='999', display_name='Robot Super Course')
        self.course_key = self.course.id
        self.course_mode = CourseMode(course_id=self.course_key,
                                      mode_slug="honor",
                                      mode_display_name="honor cert",
                                      min_price=self.cost)
        self.course_mode.save()

        #Saving another testing course mode
        self.testing_cost = 20
        self.testing_course = CourseFactory.create(org='edX', number='888', display_name='Testing Super Course')
        self.testing_course_mode = CourseMode(course_id=self.testing_course.id,
                                              mode_slug="honor",
                                              mode_display_name="testing honor cert",
                                              min_price=self.testing_cost)
        self.testing_course_mode.save()

        verified_course = CourseFactory.create(org='org', number='test', display_name='Test Course')
        self.verified_course_key = verified_course.id
        self.cart = Order.get_cart_for_user(self.user)
        self.addCleanup(patcher.stop)

    def get_discount(self, cost):
        """
        This method simple return the discounted amount
        """
        val = Decimal("{0:.2f}".format(Decimal(self.percentage_discount / 100.00) * cost))
        return cost - val

    def add_coupon(self, course_key, is_active, code):
        """
        add dummy coupon into models
        """
        coupon = Coupon(code=code, description='testing code', course_id=course_key,
                        percentage_discount=self.percentage_discount, created_by=self.user, is_active=is_active)
        coupon.save()

    def add_reg_code(self, course_key):
        """
        add dummy registration code into models
        """
        course_reg_code = CourseRegistrationCode(code=self.reg_code, course_id=course_key, created_by=self.user)
        course_reg_code.save()

    def add_course_to_user_cart(self, course_key):
        """
        adding course to user cart
        """
        self.login_user()
        reg_item = PaidCourseRegistration.add_to_order(self.cart, course_key)
        return reg_item

    def login_user(self):
        self.client.login(username=self.user.username, password="password")

    def test_add_course_to_cart_anon(self):
        resp = self.client.post(reverse('shoppingcart.views.add_course_to_cart', args=[self.course_key.to_deprecated_string()]))
        self.assertEqual(resp.status_code, 403)

    @patch('shoppingcart.views.render_to_response', render_mock)
    def test_billing_details(self):
        billing_url = reverse('billing_details')
        self.login_user()

        # page not found error because order_type is not business
        resp = self.client.get(billing_url)
        self.assertEqual(resp.status_code, 404)

        #chagne the order_type to business
        self.cart.order_type = 'business'
        self.cart.save()
        resp = self.client.get(billing_url)
        self.assertEqual(resp.status_code, 200)

        ((template, context), _) = render_mock.call_args  # pylint: disable=redefined-outer-name
        self.assertEqual(template, 'shoppingcart/billing_details.html')
        # check for the default currency in the context
        self.assertEqual(context['currency'], 'usd')
        self.assertEqual(context['currency_symbol'], '$')

        data = {'company_name': 'Test Company', 'company_contact_name': 'JohnDoe',
                'company_contact_email': 'john@est.com', 'recipient_name': 'Mocker',
                'recipient_email': 'mock@germ.com', 'company_address_line_1': 'DC Street # 1',
                'company_address_line_2': '',
                'company_city': 'DC', 'company_state': 'NY', 'company_zip': '22003', 'company_country': 'US',
                'customer_reference_number': 'PO#23'}

        resp = self.client.post(billing_url, data)
        self.assertEqual(resp.status_code, 200)

    @patch('shoppingcart.views.render_to_response', render_mock)
    @override_settings(PAID_COURSE_REGISTRATION_CURRENCY=['PKR', 'Rs'])
    def test_billing_details_with_override_currency_settings(self):
        billing_url = reverse('billing_details')
        self.login_user()

        #chagne the order_type to business
        self.cart.order_type = 'business'
        self.cart.save()
        resp = self.client.get(billing_url)
        self.assertEqual(resp.status_code, 200)

        ((template, context), __) = render_mock.call_args  # pylint: disable=redefined-outer-name

        self.assertEqual(template, 'shoppingcart/billing_details.html')
        # check for the override currency settings in the context
        self.assertEqual(context['currency'], 'PKR')
        self.assertEqual(context['currency_symbol'], 'Rs')

    def test_same_coupon_code_applied_on_multiple_items_in_the_cart(self):
        """
        test to check that that the same coupon code applied on multiple
        items in the cart.
        """
        self.login_user()
        # add first course to user cart
        resp = self.client.post(reverse('shoppingcart.views.add_course_to_cart', args=[self.course_key.to_deprecated_string()]))
        self.assertEqual(resp.status_code, 200)
        # add and apply the coupon code to course in the cart
        self.add_coupon(self.course_key, True, self.coupon_code)
        resp = self.client.post(reverse('shoppingcart.views.use_code'), {'code': self.coupon_code})
        self.assertEqual(resp.status_code, 200)

        # now add the same coupon code to the second course(testing_course)
        self.add_coupon(self.testing_course.id, True, self.coupon_code)
        #now add the second course to cart, the coupon code should be
        # applied when adding the second course to the cart
        resp = self.client.post(reverse('shoppingcart.views.add_course_to_cart', args=[self.testing_course.id.to_deprecated_string()]))
        self.assertEqual(resp.status_code, 200)
        #now check the user cart and see that the discount has been applied on both the courses
        resp = self.client.get(reverse('shoppingcart.views.show_cart', args=[]))
        self.assertEqual(resp.status_code, 200)
        #first course price is 40$ and the second course price is 20$
        # after 10% discount on both the courses the total price will be 18+36 = 54
        self.assertIn('54.00', resp.content)

    def test_add_course_to_cart_already_in_cart(self):
        PaidCourseRegistration.add_to_order(self.cart, self.course_key)
        self.login_user()
        resp = self.client.post(reverse('shoppingcart.views.add_course_to_cart', args=[self.course_key.to_deprecated_string()]))
        self.assertEqual(resp.status_code, 400)
        self.assertIn('The course {0} is already in your cart.'.format(self.course_key.to_deprecated_string()), resp.content)

    def test_course_discount_invalid_coupon(self):
        self.add_coupon(self.course_key, True, self.coupon_code)
        self.add_course_to_user_cart(self.course_key)
        non_existing_code = "non_existing_code"
        resp = self.client.post(reverse('shoppingcart.views.use_code'), {'code': non_existing_code})
        self.assertEqual(resp.status_code, 404)
        self.assertIn("Discount does not exist against code '{0}'.".format(non_existing_code), resp.content)

    def test_valid_qty_greater_then_one_and_purchase_type_should_business(self):
        qty = 2
        item = self.add_course_to_user_cart(self.course_key)
        resp = self.client.post(reverse('shoppingcart.views.update_user_cart'), {'ItemId': item.id, 'qty': qty})
        self.assertEqual(resp.status_code, 200)
        data = json.loads(resp.content)
        self.assertEqual(data['total_cost'], item.unit_cost * qty)
        cart = Order.get_cart_for_user(self.user)
        self.assertEqual(cart.order_type, 'business')

    def test_in_valid_qty_case(self):
        # invalid quantity, Quantity must be between 1 and 1000.
        qty = 0
        item = self.add_course_to_user_cart(self.course_key)
        resp = self.client.post(reverse('shoppingcart.views.update_user_cart'), {'ItemId': item.id, 'qty': qty})
        self.assertEqual(resp.status_code, 400)
        self.assertIn("Quantity must be between 1 and 1000.", resp.content)

        # invalid quantity, Quantity must be an integer.
        qty = 'abcde'
        resp = self.client.post(reverse('shoppingcart.views.update_user_cart'), {'ItemId': item.id, 'qty': qty})
        self.assertEqual(resp.status_code, 400)
        self.assertIn("Quantity must be an integer.", resp.content)

        # invalid quantity, Quantity is not present in request
        resp = self.client.post(reverse('shoppingcart.views.update_user_cart'), {'ItemId': item.id})
        self.assertEqual(resp.status_code, 400)
        self.assertIn("Quantity must be between 1 and 1000.", resp.content)

    def test_valid_qty_but_item_not_found(self):
        qty = 2
        item_id = '-1'
        self.login_user()
        resp = self.client.post(reverse('shoppingcart.views.update_user_cart'), {'ItemId': item_id, 'qty': qty})
        self.assertEqual(resp.status_code, 404)
        self.assertEqual('Order item does not exist.', resp.content)

        # now testing the case if item id not found in request,
        resp = self.client.post(reverse('shoppingcart.views.update_user_cart'), {'qty': qty})
        self.assertEqual(resp.status_code, 400)
        self.assertEqual('Order item not found in request.', resp.content)

    def test_purchase_type_should_be_personal_when_qty_is_one(self):
        qty = 1
        item = self.add_course_to_user_cart(self.course_key)
        resp = self.client.post(reverse('shoppingcart.views.update_user_cart'), {'ItemId': item.id, 'qty': qty})
        self.assertEqual(resp.status_code, 200)
        data = json.loads(resp.content)
        self.assertEqual(data['total_cost'], item.unit_cost * 1)
        cart = Order.get_cart_for_user(self.user)
        self.assertEqual(cart.order_type, 'personal')

    def test_purchase_type_on_removing_item_and_cart_has_item_with_qty_one(self):
        qty = 5
        self.add_course_to_user_cart(self.course_key)
        item2 = self.add_course_to_user_cart(self.testing_course.id)
        resp = self.client.post(reverse('shoppingcart.views.update_user_cart'), {'ItemId': item2.id, 'qty': qty})
        self.assertEqual(resp.status_code, 200)
        cart = Order.get_cart_for_user(self.user)
        cart_items = cart.orderitem_set.all()
        test_flag = False
        for cartitem in cart_items:
            if cartitem.qty == 5:
                test_flag = True
                resp = self.client.post(reverse('shoppingcart.views.remove_item', args=[]), {'id': cartitem.id})
                self.assertEqual(resp.status_code, 200)
        self.assertTrue(test_flag)

        cart = Order.get_cart_for_user(self.user)
        self.assertEqual(cart.order_type, 'personal')

    def test_billing_details_btn_in_cart_when_qty_is_greater_than_one(self):
        qty = 5
        item = self.add_course_to_user_cart(self.course_key)
        resp = self.client.post(reverse('shoppingcart.views.update_user_cart'), {'ItemId': item.id, 'qty': qty})
        self.assertEqual(resp.status_code, 200)
        resp = self.client.get(reverse('shoppingcart.views.show_cart', args=[]))
        self.assertIn("Billing Details", resp.content)

    def test_purchase_type_should_be_personal_when_remove_all_items_from_cart(self):
        item1 = self.add_course_to_user_cart(self.course_key)
        resp = self.client.post(reverse('shoppingcart.views.update_user_cart'), {'ItemId': item1.id, 'qty': 2})
        self.assertEqual(resp.status_code, 200)

        item2 = self.add_course_to_user_cart(self.testing_course.id)
        resp = self.client.post(reverse('shoppingcart.views.update_user_cart'), {'ItemId': item2.id, 'qty': 5})
        self.assertEqual(resp.status_code, 200)

        cart = Order.get_cart_for_user(self.user)
        cart_items = cart.orderitem_set.all()
        test_flag = False
        for cartitem in cart_items:
            test_flag = True
            resp = self.client.post(reverse('shoppingcart.views.remove_item', args=[]), {'id': cartitem.id})
            self.assertEqual(resp.status_code, 200)
        self.assertTrue(test_flag)

        cart = Order.get_cart_for_user(self.user)
        self.assertEqual(cart.order_type, 'personal')

    def test_use_valid_coupon_code_and_qty_is_greater_than_one(self):
        qty = 5
        item = self.add_course_to_user_cart(self.course_key)
        resp = self.client.post(reverse('shoppingcart.views.update_user_cart'), {'ItemId': item.id, 'qty': qty})
        self.assertEqual(resp.status_code, 200)
        data = json.loads(resp.content)
        self.assertEqual(data['total_cost'], item.unit_cost * qty)

        # use coupon code
        self.add_coupon(self.course_key, True, self.coupon_code)
        resp = self.client.post(reverse('shoppingcart.views.use_code'), {'code': self.coupon_code})
        item = self.cart.orderitem_set.all().select_subclasses()[0]
        self.assertEquals(item.unit_cost * qty, 180)

    def test_course_discount_invalid_reg_code(self):
        self.add_reg_code(self.course_key)
        self.add_course_to_user_cart(self.course_key)
        non_existing_code = "non_existing_code"
        resp = self.client.post(reverse('shoppingcart.views.use_code'), {'code': non_existing_code})
        self.assertEqual(resp.status_code, 404)
        self.assertIn("Discount does not exist against code '{0}'.".format(non_existing_code), resp.content)

    def test_course_discount_inactive_coupon(self):
        self.add_coupon(self.course_key, False, self.coupon_code)
        self.add_course_to_user_cart(self.course_key)
        resp = self.client.post(reverse('shoppingcart.views.use_code'), {'code': self.coupon_code})
        self.assertEqual(resp.status_code, 404)
        self.assertIn("Discount does not exist against code '{0}'.".format(self.coupon_code), resp.content)

    def test_course_does_not_exist_in_cart_against_valid_coupon(self):
        course_key = self.course_key.to_deprecated_string() + 'testing'
        self.add_coupon(course_key, True, self.coupon_code)
        self.add_course_to_user_cart(self.course_key)

        resp = self.client.post(reverse('shoppingcart.views.use_code'), {'code': self.coupon_code})
        self.assertEqual(resp.status_code, 404)
        self.assertIn("Coupon '{0}' is not valid for any course in the shopping cart.".format(self.coupon_code), resp.content)

    def test_course_does_not_exist_in_cart_against_valid_reg_code(self):
        course_key = self.course_key.to_deprecated_string() + 'testing'
        self.add_reg_code(course_key)
        self.add_course_to_user_cart(self.course_key)

        resp = self.client.post(reverse('shoppingcart.views.use_code'), {'code': self.reg_code})
        self.assertEqual(resp.status_code, 404)
        self.assertIn("Code '{0}' is not valid for any course in the shopping cart.".format(self.reg_code), resp.content)

    def test_cart_item_qty_greater_than_1_against_valid_reg_code(self):
        course_key = self.course_key.to_deprecated_string()
        self.add_reg_code(course_key)
        item = self.add_course_to_user_cart(self.course_key)
        resp = self.client.post(reverse('shoppingcart.views.update_user_cart'), {'ItemId': item.id, 'qty': 4})
        self.assertEqual(resp.status_code, 200)
        # now update the cart item quantity and then apply the registration code
        # it will raise an exception
        resp = self.client.post(reverse('shoppingcart.views.use_code'), {'code': self.reg_code})
        self.assertEqual(resp.status_code, 404)
        self.assertIn("Cart item quantity should not be greater than 1 when applying activation code", resp.content)

    def test_course_discount_for_valid_active_coupon_code(self):

        self.add_coupon(self.course_key, True, self.coupon_code)
        self.add_course_to_user_cart(self.course_key)

        resp = self.client.post(reverse('shoppingcart.views.use_code'), {'code': self.coupon_code})
        self.assertEqual(resp.status_code, 200)

        # unit price should be updated for that course
        item = self.cart.orderitem_set.all().select_subclasses()[0]
        self.assertEquals(item.unit_cost, self.get_discount(self.cost))

        # after getting 10 percent discount
        self.assertEqual(self.cart.total_cost, self.get_discount(self.cost))

        # now using the same coupon code against the same order.
        # Only one coupon redemption should be allowed per order.
        resp = self.client.post(reverse('shoppingcart.views.use_code'), {'code': self.coupon_code})
        self.assertEqual(resp.status_code, 400)
        self.assertIn("Only one coupon redemption is allowed against an order", resp.content)

    def test_course_discount_against_two_distinct_coupon_codes(self):

        self.add_coupon(self.course_key, True, self.coupon_code)
        self.add_course_to_user_cart(self.course_key)

        resp = self.client.post(reverse('shoppingcart.views.use_code'), {'code': self.coupon_code})
        self.assertEqual(resp.status_code, 200)

        # unit price should be updated for that course
        item = self.cart.orderitem_set.all().select_subclasses()[0]
        self.assertEquals(item.unit_cost, self.get_discount(self.cost))

        # now using another valid active coupon code.
        # Only one coupon redemption should be allowed per order.
        self.add_coupon(self.course_key, True, 'abxyz')
        resp = self.client.post(reverse('shoppingcart.views.use_code'), {'code': 'abxyz'})
        self.assertEqual(resp.status_code, 400)
        self.assertIn("Only one coupon redemption is allowed against an order", resp.content)

    def test_same_coupons_code_on_multiple_courses(self):

        # add two same coupon codes on two different courses
        self.add_coupon(self.course_key, True, self.coupon_code)
        self.add_coupon(self.testing_course.id, True, self.coupon_code)
        self.add_course_to_user_cart(self.course_key)
        self.add_course_to_user_cart(self.testing_course.id)

        resp = self.client.post(reverse('shoppingcart.views.use_code'), {'code': self.coupon_code})
        self.assertEqual(resp.status_code, 200)

        # unit price should be updated for that course
        item = self.cart.orderitem_set.all().select_subclasses()[0]
        self.assertEquals(item.unit_cost, self.get_discount(self.cost))

        item = self.cart.orderitem_set.all().select_subclasses()[1]
        self.assertEquals(item.unit_cost, self.get_discount(self.testing_cost))

    def test_soft_delete_coupon(self):  # pylint: disable=no-member
        self.add_coupon(self.course_key, True, self.coupon_code)
        coupon = Coupon(code='TestCode', description='testing', course_id=self.course_key,
                        percentage_discount=12, created_by=self.user, is_active=True)
        coupon.save()
        self.assertEquals(coupon.__unicode__(), '[Coupon] code: TestCode course: MITx/999/Robot_Super_Course')
        admin = User.objects.create_user('Mark', 'admin+courses@edx.org', 'foo')
        admin.is_staff = True
        get_coupon = Coupon.objects.get(id=1)
        request = HttpRequest()
        request.user = admin
        setattr(request, 'session', 'session')  # pylint: disable=no-member
        messages = FallbackStorage(request)  # pylint: disable=no-member
        setattr(request, '_messages', messages)  # pylint: disable=no-member
        coupon_admin = SoftDeleteCouponAdmin(Coupon, AdminSite())
        test_query_set = coupon_admin.queryset(request)
        test_actions = coupon_admin.get_actions(request)
        self.assertIn('really_delete_selected', test_actions['really_delete_selected'])
        self.assertEqual(get_coupon.is_active, True)
        coupon_admin.really_delete_selected(request, test_query_set)  # pylint: disable=no-member
        for coupon in test_query_set:
            self.assertEqual(coupon.is_active, False)
        coupon_admin.delete_model(request, get_coupon)  # pylint: disable=no-member
        self.assertEqual(get_coupon.is_active, False)

        coupon = Coupon(code='TestCode123', description='testing123', course_id=self.course_key,
                        percentage_discount=22, created_by=self.user, is_active=True)
        coupon.save()
        test_query_set = coupon_admin.queryset(request)
        coupon_admin.really_delete_selected(request, test_query_set)  # pylint: disable=no-member
        for coupon in test_query_set:
            self.assertEqual(coupon.is_active, False)

    def test_course_free_discount_for_valid_active_reg_code(self):

        self.add_reg_code(self.course_key)
        self.add_course_to_user_cart(self.course_key)

        resp = self.client.post(reverse('shoppingcart.views.use_code'), {'code': self.reg_code})
        self.assertEqual(resp.status_code, 200)

        redeem_url = reverse('register_code_redemption', args=[self.reg_code])
        response = self.client.get(redeem_url)
        self.assertEquals(response.status_code, 200)
        # check button text
        self.assertTrue('Activate Course Enrollment' in response.content)

        #now activate the user by enrolling him/her to the course
        response = self.client.post(redeem_url)
        self.assertEquals(response.status_code, 200)

        # now testing registration code already used scenario, reusing the same code
        # the item has been removed when using the registration code for the first time
        resp = self.client.post(reverse('shoppingcart.views.use_code'), {'code': self.reg_code})
        self.assertEqual(resp.status_code, 400)
        self.assertIn("Oops! The code '{0}' you entered is either invalid or expired".format(self.reg_code), resp.content)

    @patch('shoppingcart.views.log.debug')
    def test_non_existing_coupon_redemption_on_removing_item(self, debug_log):

        reg_item = self.add_course_to_user_cart(self.course_key)
        resp = self.client.post(reverse('shoppingcart.views.remove_item', args=[]),
                                {'id': reg_item.id})
        debug_log.assert_called_with(
            'Code redemption does not exist for order item id={0}.'.format(reg_item.id))

        self.assertEqual(resp.status_code, 200)
        self.assertEquals(self.cart.orderitem_set.count(), 0)

    @patch('shoppingcart.views.log.info')
    def test_existing_coupon_redemption_on_removing_item(self, info_log):

        self.add_coupon(self.course_key, True, self.coupon_code)
        reg_item = self.add_course_to_user_cart(self.course_key)

        resp = self.client.post(reverse('shoppingcart.views.use_code'), {'code': self.coupon_code})
        self.assertEqual(resp.status_code, 200)

        resp = self.client.post(reverse('shoppingcart.views.remove_item', args=[]),
                                {'id': reg_item.id})

        self.assertEqual(resp.status_code, 200)
        self.assertEquals(self.cart.orderitem_set.count(), 0)
        info_log.assert_called_with(
            'Coupon "{0}" redemption entry removed for user "{1}" for order item "{2}"'.format(self.coupon_code, self.user, reg_item.id))

    @patch('shoppingcart.views.log.info')
    def test_reset_redemption_for_coupon(self, info_log):

        self.add_coupon(self.course_key, True, self.coupon_code)
        reg_item = self.add_course_to_user_cart(self.course_key)

        resp = self.client.post(reverse('shoppingcart.views.use_code'), {'code': self.coupon_code})
        self.assertEqual(resp.status_code, 200)

        resp = self.client.post(reverse('shoppingcart.views.reset_code_redemption', args=[]))

        self.assertEqual(resp.status_code, 200)
        info_log.assert_called_with(
            'Coupon redemption entry removed for user {0} for order {1}'.format(self.user, reg_item.id))

    @patch('shoppingcart.views.log.info')
    def test_coupon_discount_for_multiple_courses_in_cart(self, info_log):

        reg_item = self.add_course_to_user_cart(self.course_key)
        self.add_coupon(self.course_key, True, self.coupon_code)
        cert_item = CertificateItem.add_to_order(self.cart, self.verified_course_key, self.cost, 'honor')
        self.assertEquals(self.cart.orderitem_set.count(), 2)

        resp = self.client.post(reverse('shoppingcart.views.use_code'), {'code': self.coupon_code})
        self.assertEqual(resp.status_code, 200)

        # unit_cost should be updated for that particular course for which coupon code is registered
        items = self.cart.orderitem_set.all().select_subclasses()
        for item in items:
            if item.id == reg_item.id:
                self.assertEquals(item.unit_cost, self.get_discount(self.cost))
            elif item.id == cert_item.id:
                self.assertEquals(item.list_price, None)

        # Delete the discounted item, corresponding coupon redemption should
        # be removed for that particular discounted item
        resp = self.client.post(reverse('shoppingcart.views.remove_item', args=[]),
                                {'id': reg_item.id})

        self.assertEqual(resp.status_code, 200)
        self.assertEquals(self.cart.orderitem_set.count(), 1)
        info_log.assert_called_with(
            'Coupon "{0}" redemption entry removed for user "{1}" for order item "{2}"'.format(self.coupon_code, self.user, reg_item.id))

    @patch('shoppingcart.views.log.info')
    def test_delete_certificate_item(self, info_log):

        self.add_course_to_user_cart(self.course_key)
        cert_item = CertificateItem.add_to_order(self.cart, self.verified_course_key, self.cost, 'honor')
        self.assertEquals(self.cart.orderitem_set.count(), 2)

        # Delete the discounted item, corresponding coupon redemption should be removed for that particular discounted item
        resp = self.client.post(reverse('shoppingcart.views.remove_item', args=[]),
                                {'id': cert_item.id})

        self.assertEqual(resp.status_code, 200)
        self.assertEquals(self.cart.orderitem_set.count(), 1)
        info_log.assert_called_with(
            'order item {0} removed for user {1}'.format(cert_item.id, self.user))

    @patch('shoppingcart.views.log.info')
    def test_remove_coupon_redemption_on_clear_cart(self, info_log):

        reg_item = self.add_course_to_user_cart(self.course_key)
        CertificateItem.add_to_order(self.cart, self.verified_course_key, self.cost, 'honor')
        self.assertEquals(self.cart.orderitem_set.count(), 2)

        self.add_coupon(self.course_key, True, self.coupon_code)
        resp = self.client.post(reverse('shoppingcart.views.use_code'), {'code': self.coupon_code})
        self.assertEqual(resp.status_code, 200)

        resp = self.client.post(reverse('shoppingcart.views.clear_cart', args=[]))
        self.assertEqual(resp.status_code, 200)
        self.assertEquals(self.cart.orderitem_set.count(), 0)

        info_log.assert_called_with(
            'Coupon redemption entry removed for user {0} for order {1}'.format(self.user, reg_item.id))

    def test_add_course_to_cart_already_registered(self):
        CourseEnrollment.enroll(self.user, self.course_key)
        self.login_user()
        resp = self.client.post(reverse('shoppingcart.views.add_course_to_cart', args=[self.course_key.to_deprecated_string()]))
        self.assertEqual(resp.status_code, 400)
        self.assertIn('You are already registered in course {0}.'.format(self.course_key.to_deprecated_string()), resp.content)

    def test_add_nonexistent_course_to_cart(self):
        self.login_user()
        resp = self.client.post(reverse('shoppingcart.views.add_course_to_cart', args=['non/existent/course']))
        self.assertEqual(resp.status_code, 404)
        self.assertIn(_("The course you requested does not exist."), resp.content)

    def test_add_course_to_cart_success(self):
        self.login_user()
        reverse('shoppingcart.views.add_course_to_cart', args=[self.course_key.to_deprecated_string()])
        resp = self.client.post(reverse('shoppingcart.views.add_course_to_cart', args=[self.course_key.to_deprecated_string()]))
        self.assertEqual(resp.status_code, 200)
        self.assertTrue(PaidCourseRegistration.contained_in_order(self.cart, self.course_key))

    @patch('shoppingcart.views.render_purchase_form_html', form_mock)
    @patch('shoppingcart.views.render_to_response', render_mock)
    def test_show_cart(self):
        self.login_user()
        reg_item = PaidCourseRegistration.add_to_order(self.cart, self.course_key)
        cert_item = CertificateItem.add_to_order(self.cart, self.verified_course_key, self.cost, 'honor')
        resp = self.client.get(reverse('shoppingcart.views.show_cart', args=[]))
        self.assertEqual(resp.status_code, 200)

        ((purchase_form_arg_cart,), _) = form_mock.call_args  # pylint: disable=redefined-outer-name
        purchase_form_arg_cart_items = purchase_form_arg_cart.orderitem_set.all().select_subclasses()
        self.assertIn(reg_item, purchase_form_arg_cart_items)
        self.assertIn(cert_item, purchase_form_arg_cart_items)
        self.assertEqual(len(purchase_form_arg_cart_items), 2)

        ((template, context), _) = render_mock.call_args
        self.assertEqual(template, 'shoppingcart/shopping_cart.html')
        self.assertEqual(len(context['shoppingcart_items']), 2)
        self.assertEqual(context['amount'], 80)
        self.assertIn("80.00", context['form_html'])
        # check for the default currency in the context
        self.assertEqual(context['currency'], 'usd')
        self.assertEqual(context['currency_symbol'], '$')

    @patch('shoppingcart.views.render_purchase_form_html', form_mock)
    @patch('shoppingcart.views.render_to_response', render_mock)
    @override_settings(PAID_COURSE_REGISTRATION_CURRENCY=['PKR', 'Rs'])
    def test_show_cart_with_override_currency_settings(self):
        self.login_user()
        reg_item = PaidCourseRegistration.add_to_order(self.cart, self.course_key)
        resp = self.client.get(reverse('shoppingcart.views.show_cart', args=[]))
        self.assertEqual(resp.status_code, 200)

        ((purchase_form_arg_cart,), _) = form_mock.call_args  # pylint: disable=redefined-outer-name
        purchase_form_arg_cart_items = purchase_form_arg_cart.orderitem_set.all().select_subclasses()
        self.assertIn(reg_item, purchase_form_arg_cart_items)

        ((template, context), _) = render_mock.call_args
        self.assertEqual(template, 'shoppingcart/shopping_cart.html')
        # check for the override currency settings in the context
        self.assertEqual(context['currency'], 'PKR')
        self.assertEqual(context['currency_symbol'], 'Rs')

    def test_clear_cart(self):
        self.login_user()
        PaidCourseRegistration.add_to_order(self.cart, self.course_key)
        CertificateItem.add_to_order(self.cart, self.verified_course_key, self.cost, 'honor')
        self.assertEquals(self.cart.orderitem_set.count(), 2)
        resp = self.client.post(reverse('shoppingcart.views.clear_cart', args=[]))
        self.assertEqual(resp.status_code, 200)
        self.assertEquals(self.cart.orderitem_set.count(), 0)

    @patch('shoppingcart.views.log.exception')
    def test_remove_item(self, exception_log):
        self.login_user()
        reg_item = PaidCourseRegistration.add_to_order(self.cart, self.course_key)
        cert_item = CertificateItem.add_to_order(self.cart, self.verified_course_key, self.cost, 'honor')
        self.assertEquals(self.cart.orderitem_set.count(), 2)
        resp = self.client.post(reverse('shoppingcart.views.remove_item', args=[]),
                                {'id': reg_item.id})
        self.assertEqual(resp.status_code, 200)
        self.assertEquals(self.cart.orderitem_set.count(), 1)
        self.assertNotIn(reg_item, self.cart.orderitem_set.all().select_subclasses())

        self.cart.purchase()
        resp2 = self.client.post(reverse('shoppingcart.views.remove_item', args=[]),
                                 {'id': cert_item.id})
        self.assertEqual(resp2.status_code, 200)
        exception_log.assert_called_with(
            'Cannot remove cart OrderItem id={0}. DoesNotExist or item is already purchased'.format(cert_item.id))

        resp3 = self.client.post(reverse('shoppingcart.views.remove_item', args=[]),
                                 {'id': -1})
        self.assertEqual(resp3.status_code, 200)
        exception_log.assert_called_with(
            'Cannot remove cart OrderItem id={0}. DoesNotExist or item is already purchased'.format(-1))

    @patch('shoppingcart.views.process_postpay_callback', postpay_mock)
    def test_postpay_callback_success(self):
        postpay_mock.return_value = {'success': True, 'order': self.cart}
        self.login_user()
        resp = self.client.post(reverse('shoppingcart.views.postpay_callback', args=[]))
        self.assertEqual(resp.status_code, 302)
        self.assertEqual(urlparse(resp.__getitem__('location')).path,
                         reverse('shoppingcart.views.show_receipt', args=[self.cart.id]))

    @patch('shoppingcart.views.process_postpay_callback', postpay_mock)
    @patch('shoppingcart.views.render_to_response', render_mock)
    def test_postpay_callback_failure(self):
        postpay_mock.return_value = {'success': False, 'order': self.cart, 'error_html': 'ERROR_TEST!!!'}
        self.login_user()
        resp = self.client.post(reverse('shoppingcart.views.postpay_callback', args=[]))
        self.assertEqual(resp.status_code, 200)
        self.assertIn('ERROR_TEST!!!', resp.content)

        ((template, context), _) = render_mock.call_args
        self.assertEqual(template, 'shoppingcart/error.html')
        self.assertEqual(context['order'], self.cart)
        self.assertEqual(context['error_html'], 'ERROR_TEST!!!')

    @ddt.data(0, 1)
    def test_show_receipt_json(self, num_items):
        # Create the correct number of items in the order
        for __ in range(num_items):
            CertificateItem.add_to_order(self.cart, self.verified_course_key, self.cost, 'honor')
        self.cart.purchase()

        self.login_user()
        url = reverse('shoppingcart.views.show_receipt', args=[self.cart.id])
        resp = self.client.get(url, HTTP_ACCEPT="application/json")

        # Should have gotten a successful response
        self.assertEqual(resp.status_code, 200)

        # Parse the response as JSON and check the contents
        json_resp = json.loads(resp.content)
        self.assertEqual(json_resp.get('currency'), self.cart.currency)
        self.assertEqual(json_resp.get('purchase_datetime'), get_default_time_display(self.cart.purchase_time))
        self.assertEqual(json_resp.get('total_cost'), self.cart.total_cost)
        self.assertEqual(json_resp.get('status'), "purchased")
        self.assertEqual(json_resp.get('billed_to'), {
            'first_name': self.cart.bill_to_first,
            'last_name': self.cart.bill_to_last,
            'street1': self.cart.bill_to_street1,
            'street2': self.cart.bill_to_street2,
            'city': self.cart.bill_to_city,
            'state': self.cart.bill_to_state,
            'postal_code': self.cart.bill_to_postalcode,
            'country': self.cart.bill_to_country
        })

        self.assertEqual(len(json_resp.get('items')), num_items)
        for item in json_resp.get('items'):
            self.assertEqual(item, {
                'unit_cost': 40,
                'quantity': 1,
                'line_cost': 40,
                'line_desc': 'Honor Code Certificate for course Test Course'
            })

    def test_show_receipt_json_multiple_items(self):
        # Two different item types
        PaidCourseRegistration.add_to_order(self.cart, self.course_key)
        CertificateItem.add_to_order(self.cart, self.verified_course_key, self.cost, 'honor')
        self.cart.purchase()

        self.login_user()
        url = reverse('shoppingcart.views.show_receipt', args=[self.cart.id])
        resp = self.client.get(url, HTTP_ACCEPT="application/json")

        # Should have gotten a successful response
        self.assertEqual(resp.status_code, 200)

        # Parse the response as JSON and check the contents
        json_resp = json.loads(resp.content)
        self.assertEqual(json_resp.get('total_cost'), self.cart.total_cost)

        items = json_resp.get('items')
        self.assertEqual(len(items), 2)
        self.assertEqual(items[0], {
            'unit_cost': 40,
            'quantity': 1,
            'line_cost': 40,
            'line_desc': 'Registration for Course: Robot Super Course'
        })
        self.assertEqual(items[1], {
            'unit_cost': 40,
            'quantity': 1,
            'line_cost': 40,
            'line_desc': 'Honor Code Certificate for course Test Course'
        })

    def test_receipt_json_refunded(self):
        mock_enrollment = Mock()
        mock_enrollment.refundable.side_effect = lambda: True
        mock_enrollment.course_id = self.verified_course_key
        mock_enrollment.user = self.user

        CourseMode.objects.create(
            course_id=self.verified_course_key,
            mode_slug="verified",
            mode_display_name="verified cert",
            min_price=self.cost
        )

        cert = CertificateItem.add_to_order(self.cart, self.verified_course_key, self.cost, 'verified')
        self.cart.purchase()
        cert.refund_cert_callback(course_enrollment=mock_enrollment)

        self.login_user()
        url = reverse('shoppingcart.views.show_receipt', args=[self.cart.id])
        resp = self.client.get(url, HTTP_ACCEPT="application/json")
        self.assertEqual(resp.status_code, 200)

        json_resp = json.loads(resp.content)
        self.assertEqual(json_resp.get('status'), 'refunded')

    def test_show_receipt_404s(self):
        PaidCourseRegistration.add_to_order(self.cart, self.course_key)
        CertificateItem.add_to_order(self.cart, self.verified_course_key, self.cost, 'honor')
        self.cart.purchase()

        user2 = UserFactory.create()
        cart2 = Order.get_cart_for_user(user2)
        PaidCourseRegistration.add_to_order(cart2, self.course_key)
        cart2.purchase()

        self.login_user()
        resp = self.client.get(reverse('shoppingcart.views.show_receipt', args=[cart2.id]))
        self.assertEqual(resp.status_code, 404)

        resp2 = self.client.get(reverse('shoppingcart.views.show_receipt', args=[1000]))
        self.assertEqual(resp2.status_code, 404)

    def test_total_amount_of_purchased_course(self):
        self.add_course_to_user_cart(self.course_key)
        self.assertEquals(self.cart.orderitem_set.count(), 1)
        self.add_coupon(self.course_key, True, self.coupon_code)
        resp = self.client.post(reverse('shoppingcart.views.use_code'), {'code': self.coupon_code})
        self.assertEqual(resp.status_code, 200)

        self.cart.purchase(first='FirstNameTesting123', street1='StreetTesting123')

        # Total amount of a particular course that is purchased by different users
        total_amount = PaidCourseRegistration.get_total_amount_of_purchased_item(self.course_key)
        self.assertEqual(total_amount, 36)

        self.client.login(username=self.instructor.username, password="test")
        cart = Order.get_cart_for_user(self.instructor)
        PaidCourseRegistration.add_to_order(cart, self.course_key)
        cart.purchase(first='FirstNameTesting123', street1='StreetTesting123')

        total_amount = PaidCourseRegistration.get_total_amount_of_purchased_item(self.course_key)
        self.assertEqual(total_amount, 76)

    @patch('shoppingcart.views.render_to_response', render_mock)
    def test_show_receipt_success_with_valid_coupon_code(self):
        self.add_course_to_user_cart(self.course_key)
        self.add_coupon(self.course_key, True, self.coupon_code)

        resp = self.client.post(reverse('shoppingcart.views.use_code'), {'code': self.coupon_code})
        self.assertEqual(resp.status_code, 200)
        self.cart.purchase(first='FirstNameTesting123', street1='StreetTesting123')

        resp = self.client.get(reverse('shoppingcart.views.show_receipt', args=[self.cart.id]))
        self.assertEqual(resp.status_code, 200)
        self.assertIn('FirstNameTesting123', resp.content)
        self.assertIn(str(self.get_discount(self.cost)), resp.content)

    @patch('shoppingcart.views.render_to_response', render_mock)
    def test_reg_code_and_course_registration_scenario(self):
        self.add_reg_code(self.course_key)

        # One courses in user shopping cart
        self.add_course_to_user_cart(self.course_key)
        self.assertEquals(self.cart.orderitem_set.count(), 1)

        resp = self.client.post(reverse('shoppingcart.views.use_code'), {'code': self.reg_code})
        self.assertEqual(resp.status_code, 200)

        redeem_url = reverse('register_code_redemption', args=[self.reg_code])
        response = self.client.get(redeem_url)
        self.assertEquals(response.status_code, 200)
        # check button text
        self.assertTrue('Activate Course Enrollment' in response.content)

        #now activate the user by enrolling him/her to the course
        response = self.client.post(redeem_url)
        self.assertEquals(response.status_code, 200)

    @patch('shoppingcart.views.render_to_response', render_mock)
    def test_reg_code_with_multiple_courses_and_checkout_scenario(self):
        self.add_reg_code(self.course_key)

        # Two courses in user shopping cart
        self.login_user()
<<<<<<< HEAD
        item1 = PaidCourseRegistration.add_to_order(self.cart, self.course_key)
=======
        PaidCourseRegistration.add_to_order(self.cart, self.course_key)
>>>>>>> 47f02ec4
        item2 = PaidCourseRegistration.add_to_order(self.cart, self.testing_course.id)
        self.assertEquals(self.cart.orderitem_set.count(), 2)

        resp = self.client.post(reverse('shoppingcart.views.use_code'), {'code': self.reg_code})
        self.assertEqual(resp.status_code, 200)

        redeem_url = reverse('register_code_redemption', args=[self.reg_code])
        resp = self.client.get(redeem_url)
        self.assertEquals(resp.status_code, 200)
        # check button text
        self.assertTrue('Activate Course Enrollment' in resp.content)

        #now activate the user by enrolling him/her to the course
        resp = self.client.post(redeem_url)
        self.assertEquals(resp.status_code, 200)

        resp = self.client.get(reverse('shoppingcart.views.show_cart', args=[]))
        self.assertIn('Payment', resp.content)
        self.cart.purchase(first='FirstNameTesting123', street1='StreetTesting123')

        resp = self.client.get(reverse('shoppingcart.views.show_receipt', args=[self.cart.id]))
        self.assertEqual(resp.status_code, 200)

        ((template, context), _) = render_mock.call_args  # pylint: disable=redefined-outer-name
        self.assertEqual(template, 'shoppingcart/receipt.html')
        self.assertEqual(context['order'], self.cart)
        self.assertEqual(context['order'].total_cost, self.testing_cost)

        course_enrollment = CourseEnrollment.objects.filter(user=self.user)
        self.assertEqual(course_enrollment.count(), 2)

        # make sure the enrollment_ids were stored in the PaidCourseRegistration items
        # refetch them first since they are updated
        # item1 has been deleted from the the cart.
        #  User has been enrolled for the item1
        item2 = PaidCourseRegistration.objects.get(id=item2.id)
        self.assertIsNotNone(item2.course_enrollment)
        self.assertEqual(item2.course_enrollment.course_id, self.testing_course.id)

    @patch('shoppingcart.views.render_to_response', render_mock)
    def test_show_receipt_success_with_valid_reg_code(self):
        self.add_course_to_user_cart(self.course_key)
        self.add_reg_code(self.course_key)

        resp = self.client.post(reverse('shoppingcart.views.use_code'), {'code': self.reg_code})
        self.assertEqual(resp.status_code, 200)
        self.cart.purchase(first='FirstNameTesting123', street1='StreetTesting123')

        resp = self.client.get(reverse('shoppingcart.views.show_receipt', args=[self.cart.id]))
        self.assertEqual(resp.status_code, 200)
        self.assertIn('0.00', resp.content)

    @patch('shoppingcart.views.render_to_response', render_mock)
    def test_show_receipt_success(self):
        reg_item = PaidCourseRegistration.add_to_order(self.cart, self.course_key)
        cert_item = CertificateItem.add_to_order(self.cart, self.verified_course_key, self.cost, 'honor')
        self.cart.purchase(first='FirstNameTesting123', street1='StreetTesting123')

        self.login_user()
        resp = self.client.get(reverse('shoppingcart.views.show_receipt', args=[self.cart.id]))
        self.assertEqual(resp.status_code, 200)
        self.assertIn('FirstNameTesting123', resp.content)
        self.assertIn('80.00', resp.content)

        ((template, context), _) = render_mock.call_args  # pylint: disable=redefined-outer-name
        self.assertEqual(template, 'shoppingcart/receipt.html')
        self.assertEqual(context['order'], self.cart)
        self.assertIn(reg_item, context['shoppingcart_items'][0])
        self.assertIn(cert_item, context['shoppingcart_items'][1])
        self.assertFalse(context['any_refunds'])
        # check for the default currency settings in the context
        self.assertEqual(context['currency_symbol'], '$')
        self.assertEqual(context['currency'], 'usd')

    @override_settings(PAID_COURSE_REGISTRATION_CURRENCY=['PKR', 'Rs'])
    @patch('shoppingcart.views.render_to_response', render_mock)
    def test_show_receipt_success_with_override_currency_settings(self):
        reg_item = PaidCourseRegistration.add_to_order(self.cart, self.course_key)
        cert_item = CertificateItem.add_to_order(self.cart, self.verified_course_key, self.cost, 'honor')
        self.cart.purchase(first='FirstNameTesting123', street1='StreetTesting123')

        self.login_user()
        resp = self.client.get(reverse('shoppingcart.views.show_receipt', args=[self.cart.id]))
        self.assertEqual(resp.status_code, 200)

        ((template, context), _) = render_mock.call_args  # pylint: disable=redefined-outer-name
        self.assertEqual(template, 'shoppingcart/receipt.html')
        self.assertIn(reg_item, context['shoppingcart_items'][0])
        self.assertIn(cert_item, context['shoppingcart_items'][1])

        # check for the override currency settings in the context
        self.assertEqual(context['currency_symbol'], 'Rs')
        self.assertEqual(context['currency'], 'PKR')

    @patch('shoppingcart.views.render_to_response', render_mock)
    def test_courseregcode_item_total_price(self):
        self.cart.order_type = 'business'
        self.cart.save()
        CourseRegCodeItem.add_to_order(self.cart, self.course_key, 2)
        self.cart.purchase(first='FirstNameTesting123', street1='StreetTesting123')
        self.assertEquals(CourseRegCodeItem.get_total_amount_of_purchased_item(self.course_key), 80)

    @patch('shoppingcart.views.render_to_response', render_mock)
    def test_show_receipt_success_with_order_type_business(self):
        self.cart.order_type = 'business'
        self.cart.save()
        reg_item = CourseRegCodeItem.add_to_order(self.cart, self.course_key, 2)
        self.cart.add_billing_details(company_name='T1Omega', company_contact_name='C1',
                                      company_contact_email='test@t1.com', recipient_email='test@t2.com')
        self.cart.purchase(first='FirstNameTesting123', street1='StreetTesting123')

        # mail is sent to these emails recipient_email, company_contact_email, order.user.email
        self.assertEquals(len(mail.outbox), 3)

        self.login_user()
        resp = self.client.get(reverse('shoppingcart.views.show_receipt', args=[self.cart.id]))
        self.assertEqual(resp.status_code, 200)

        # when order_type = 'business' the user is not enrolled in the
        # course but presented with the enrollment links
        self.assertFalse(CourseEnrollment.is_enrolled(self.cart.user, self.course_key))
        self.assertIn('FirstNameTesting123', resp.content)
        self.assertIn('80.00', resp.content)
        # check for the enrollment codes content
        self.assertIn('Please send each professional one of these unique registration codes to enroll into the course.', resp.content)

        # fetch the newly generated registration codes
        course_registration_codes = CourseRegistrationCode.objects.filter(order=self.cart)

        ((template, context), _) = render_mock.call_args  # pylint: disable=redefined-outer-name
        self.assertEqual(template, 'shoppingcart/receipt.html')
        self.assertEqual(context['order'], self.cart)
        self.assertIn(reg_item, context['shoppingcart_items'][0])
        # now check for all the registration codes in the receipt
        # and all the codes should be unused at this point
        self.assertIn(course_registration_codes[0].code, context['reg_code_info_list'][0]['code'])
        self.assertIn(course_registration_codes[1].code, context['reg_code_info_list'][1]['code'])
        self.assertFalse(context['reg_code_info_list'][0]['is_redeemed'])
        self.assertFalse(context['reg_code_info_list'][1]['is_redeemed'])

        self.assertIn(self.cart.purchase_time.strftime("%B %d, %Y"), resp.content)
        self.assertIn(self.cart.company_name, resp.content)
        self.assertIn(self.cart.company_contact_name, resp.content)
        self.assertIn(self.cart.company_contact_email, resp.content)
        self.assertIn(self.cart.recipient_email, resp.content)
        self.assertIn("Invoice #{order_id}".format(order_id=self.cart.id), resp.content)
        self.assertIn('You have successfully purchased <b>{total_registration_codes} course registration codes'
                      .format(total_registration_codes=context['total_registration_codes']), resp.content)

        # now redeem one of registration code from the previous order
        redeem_url = reverse('register_code_redemption', args=[context['reg_code_info_list'][0]['code']])

        #now activate the user by enrolling him/her to the course
        response = self.client.post(redeem_url)
        self.assertEquals(response.status_code, 200)
        self.assertTrue('View Dashboard' in response.content)

        # now view the receipt page again to see if any registration codes
        # has been expired or not
        resp = self.client.get(reverse('shoppingcart.views.show_receipt', args=[self.cart.id]))
        self.assertEqual(resp.status_code, 200)
        ((template, context), _) = render_mock.call_args  # pylint: disable=redefined-outer-name
        self.assertEqual(template, 'shoppingcart/receipt.html')
        # now check for all the registration codes in the receipt
        # and one of code should be used at this point
        self.assertTrue(context['reg_code_info_list'][0]['is_redeemed'])
        self.assertFalse(context['reg_code_info_list'][1]['is_redeemed'])

    @patch('shoppingcart.views.render_to_response', render_mock)
    def test_show_receipt_success_with_upgrade(self):

        reg_item = PaidCourseRegistration.add_to_order(self.cart, self.course_key)
        cert_item = CertificateItem.add_to_order(self.cart, self.verified_course_key, self.cost, 'honor')
        self.cart.purchase(first='FirstNameTesting123', street1='StreetTesting123')

        self.login_user()

        # When we come from the upgrade flow, we'll have a session variable showing that
        s = self.client.session
        s['attempting_upgrade'] = True
        s.save()

        self.mock_tracker.emit.reset_mock()  # pylint: disable=maybe-no-member
        resp = self.client.get(reverse('shoppingcart.views.show_receipt', args=[self.cart.id]))

        # Once they've upgraded, they're no longer *attempting* to upgrade
        attempting_upgrade = self.client.session.get('attempting_upgrade', False)
        self.assertFalse(attempting_upgrade)

        self.assertEqual(resp.status_code, 200)
        self.assertIn('FirstNameTesting123', resp.content)
        self.assertIn('80.00', resp.content)

        ((template, context), _) = render_mock.call_args

        # When we come from the upgrade flow, we get these context variables

        self.assertEqual(template, 'shoppingcart/receipt.html')
        self.assertEqual(context['order'], self.cart)
        self.assertIn(reg_item, context['shoppingcart_items'][0])
        self.assertIn(cert_item, context['shoppingcart_items'][1])
        self.assertFalse(context['any_refunds'])

        course_enrollment = CourseEnrollment.get_or_create_enrollment(self.user, self.course_key)
        course_enrollment.emit_event('edx.course.enrollment.upgrade.succeeded')
        self.mock_tracker.emit.assert_any_call(  # pylint: disable=maybe-no-member
            'edx.course.enrollment.upgrade.succeeded',
            {
                'user_id': course_enrollment.user.id,
                'course_id': course_enrollment.course_id.to_deprecated_string(),
                'mode': course_enrollment.mode
            }
        )

    @patch('shoppingcart.views.render_to_response', render_mock)
    def test_show_receipt_success_refund(self):
        reg_item = PaidCourseRegistration.add_to_order(self.cart, self.course_key)
        cert_item = CertificateItem.add_to_order(self.cart, self.verified_course_key, self.cost, 'honor')
        self.cart.purchase(first='FirstNameTesting123', street1='StreetTesting123')
        cert_item.status = "refunded"
        cert_item.save()
        self.assertEqual(self.cart.total_cost, 40)
        self.login_user()
        resp = self.client.get(reverse('shoppingcart.views.show_receipt', args=[self.cart.id]))
        self.assertEqual(resp.status_code, 200)
        self.assertIn('40.00', resp.content)

        ((template, context), _tmp) = render_mock.call_args
        self.assertEqual(template, 'shoppingcart/receipt.html')
        self.assertEqual(context['order'], self.cart)
        self.assertIn(reg_item, context['shoppingcart_items'][0])
        self.assertIn(cert_item, context['shoppingcart_items'][1])
        self.assertTrue(context['any_refunds'])

    @patch('shoppingcart.views.render_to_response', render_mock)
    def test_show_receipt_success_custom_receipt_page(self):
        cert_item = CertificateItem.add_to_order(self.cart, self.course_key, self.cost, 'honor')
        self.cart.purchase()
        self.login_user()
        receipt_url = reverse('shoppingcart.views.show_receipt', args=[self.cart.id])
        resp = self.client.get(receipt_url)
        self.assertEqual(resp.status_code, 200)
        ((template, _context), _tmp) = render_mock.call_args
        self.assertEqual(template, cert_item.single_item_receipt_template)

    def _assert_404(self, url, use_post=False):
        """
        Helper method to assert that a given url will return a 404 status code
        """
        if use_post:
            response = self.client.post(url)
        else:
            response = self.client.get(url)
        self.assertEquals(response.status_code, 404)

    @patch.dict('django.conf.settings.FEATURES', {'ENABLE_PAID_COURSE_REGISTRATION': False})
    def test_disabled_paid_courses(self):
        """
        Assert that the pages that require ENABLE_PAID_COURSE_REGISTRATION=True return a
        HTTP 404 status code when we have this flag turned off
        """
        self.login_user()
        self._assert_404(reverse('shoppingcart.views.show_cart', args=[]))
        self._assert_404(reverse('shoppingcart.views.clear_cart', args=[]))
        self._assert_404(reverse('shoppingcart.views.remove_item', args=[]), use_post=True)
        self._assert_404(reverse('shoppingcart.views.register_code_redemption', args=["testing"]))
        self._assert_404(reverse('shoppingcart.views.use_code', args=[]), use_post=True)
        self._assert_404(reverse('shoppingcart.views.update_user_cart', args=[]))
        self._assert_404(reverse('shoppingcart.views.reset_code_redemption', args=[]), use_post=True)
        self._assert_404(reverse('shoppingcart.views.billing_details', args=[]))


# TODO (ECOM-188): Once we complete the A/B test of separate
# verified/payment flows, we can replace these tests
# with something more general.
@override_settings(MODULESTORE=MODULESTORE_CONFIG)
class ReceiptRedirectTest(UrlResetMixin, ModuleStoreTestCase):
    """Test special-case redirect from the receipt page. """

    COST = 40
    PASSWORD = 'password'

    @patch.dict(settings.FEATURES, {'SEPARATE_VERIFICATION_FROM_PAYMENT': True})
    def setUp(self):
        super(ReceiptRedirectTest, self).setUp('verify_student.urls')
        self.user = UserFactory.create()
        self.user.set_password(self.PASSWORD)
        self.user.save()
        self.course = CourseFactory.create()
        self.course_key = self.course.id
        self.course_mode = CourseMode(
            course_id=self.course_key,
            mode_slug="verified",
            mode_display_name="verified cert",
            min_price=self.COST
        )
        self.course_mode.save()
        self.cart = Order.get_cart_for_user(self.user)

        self.client.login(
            username=self.user.username,
            password=self.PASSWORD
        )

    @patch.dict(settings.FEATURES, {'SEPARATE_VERIFICATION_FROM_PAYMENT': True})
    def test_show_receipt_redirect_to_verify_student(self):
<<<<<<< HEAD
        # Purchase a verified certificate
=======
        # Create other carts first
        # This ensures that the order ID and order item IDs do not match
        Order.get_cart_for_user(self.user).start_purchase()
        Order.get_cart_for_user(self.user).start_purchase()
        Order.get_cart_for_user(self.user).start_purchase()

        # Purchase a verified certificate
        self.cart = Order.get_cart_for_user(self.user)
>>>>>>> 47f02ec4
        CertificateItem.add_to_order(
            self.cart,
            self.course_key,
            self.COST,
            'verified'
        )
        self.cart.purchase()

        # Set the session flag indicating that the user is in the
        # experimental group
        session = self.client.session
        session['separate-verified'] = True
        session.save()

        # Visit the receipt page
        url = reverse('shoppingcart.views.show_receipt', args=[self.cart.id])
        resp = self.client.get(url)

        # Expect to be redirected to the payment confirmation
        # page in the verify_student app
        redirect_url = reverse(
            'verify_student_payment_confirmation',
            kwargs={'course_id': unicode(self.course_key)}
        )
        redirect_url += '?payment-order-num={order_num}'.format(
            order_num=self.cart.id
        )

        self.assertRedirects(resp, redirect_url)

    @patch.dict(settings.FEATURES, {'SEPARATE_VERIFICATION_FROM_PAYMENT': True})
    def test_no_redirect_if_not_in_experimental_group(self):
        # Purchase a verified certificate
        CertificateItem.add_to_order(
            self.cart,
            self.course_key,
            self.COST,
            'verified'
        )
        self.cart.purchase()

        # We do NOT set the session flag indicating that the user is in
        # the experimental group.

        # Visit the receipt page
        url = reverse('shoppingcart.views.show_receipt', args=[self.cart.id])
        resp = self.client.get(url)

        # Since the user is not in the experimental group, expect
        # that we see the usual receipt page (no redirect)
        self.assertEqual(resp.status_code, 200)


@override_settings(MODULESTORE=MODULESTORE_CONFIG)
@patch.dict('django.conf.settings.FEATURES', {'ENABLE_PAID_COURSE_REGISTRATION': True})
class ShoppingcartViewsClosedEnrollment(ModuleStoreTestCase):
    """
    Test suite for ShoppingcartViews Course Enrollments Closed or not
    """
    def setUp(self):

        super(ShoppingcartViewsClosedEnrollment, self).setUp()
        self.user = UserFactory.create()
        self.user.set_password('password')
        self.user.save()
        self.instructor = AdminFactory.create()
        self.cost = 40

        self.course = CourseFactory.create(org='MITx', number='999', display_name='Robot Super Course')
        self.course_key = self.course.id
        self.course_mode = CourseMode(course_id=self.course_key,
                                      mode_slug="honor",
                                      mode_display_name="honor cert",
                                      min_price=self.cost)
        self.course_mode.save()
        self.testing_course = CourseFactory.create(
            org='Edx',
            number='999',
            display_name='Testing Super Course',
            metadata={"invitation_only": False}
        )
        self.course_mode = CourseMode(course_id=self.testing_course.id,
                                      mode_slug="honor",
                                      mode_display_name="honor cert",
                                      min_price=self.cost)
        self.course_mode.save()
        self.cart = Order.get_cart_for_user(self.user)
        self.now = datetime.now(pytz.UTC)
        self.tomorrow = self.now + timedelta(days=1)
        self.nextday = self.tomorrow + timedelta(days=1)

    def login_user(self):
        """
        Helper fn to login self.user
        """
        self.client.login(username=self.user.username, password="password")

    @patch('shoppingcart.views.render_to_response', render_mock)
    def test_to_check_that_cart_item_enrollment_is_closed(self):
        self.login_user()
        reg_item1 = PaidCourseRegistration.add_to_order(self.cart, self.course_key)
        PaidCourseRegistration.add_to_order(self.cart, self.testing_course.id)

        # update the testing_course enrollment dates
        self.testing_course.enrollment_start = self.tomorrow
        self.testing_course.enrollment_end = self.nextday
        self.testing_course = self.update_course(self.testing_course, self.user.id)

        # testing_course enrollment is closed but the course is in the cart
        # so we delete that item from the cart and display the message in the cart
        resp = self.client.get(reverse('shoppingcart.views.show_cart', args=[]))
        self.assertEqual(resp.status_code, 200)
        self.assertIn("{course_name} has been removed because the enrollment period has closed.".format(course_name=self.testing_course.display_name), resp.content)

        ((template, context), _tmp) = render_mock.call_args
        self.assertEqual(template, 'shoppingcart/shopping_cart.html')
        self.assertEqual(context['order'], self.cart)
        self.assertIn(reg_item1, context['shoppingcart_items'][0])
        self.assertEqual(1, len(context['shoppingcart_items']))
        self.assertEqual(True, context['is_course_enrollment_closed'])
        self.assertIn(self.testing_course.display_name, context['appended_expired_course_names'])

    def test_to_check_that_cart_item_enrollment_is_closed_when_clicking_the_payment_button(self):
        self.login_user()
        PaidCourseRegistration.add_to_order(self.cart, self.course_key)
        PaidCourseRegistration.add_to_order(self.cart, self.testing_course.id)

        # update the testing_course enrollment dates
        self.testing_course.enrollment_start = self.tomorrow
        self.testing_course.enrollment_end = self.nextday
        self.testing_course = self.update_course(self.testing_course, self.user.id)

        # testing_course enrollment is closed but the course is in the cart
        # so we delete that item from the cart and display the message in the cart
        resp = self.client.get(reverse('shoppingcart.views.verify_cart'))
        self.assertEqual(resp.status_code, 200)
        self.assertTrue(json.loads(resp.content)['is_course_enrollment_closed'])

        resp = self.client.get(reverse('shoppingcart.views.show_cart', args=[]))
        self.assertEqual(resp.status_code, 200)
        self.assertIn("{course_name} has been removed because the enrollment period has closed.".format(course_name=self.testing_course.display_name), resp.content)
        self.assertIn('40.00', resp.content)

    def test_is_enrollment_closed_when_order_type_is_business(self):
        self.login_user()
        self.cart.order_type = 'business'
        self.cart.save()
        PaidCourseRegistration.add_to_order(self.cart, self.course_key)
        CourseRegCodeItem.add_to_order(self.cart, self.testing_course.id, 2)

        # update the testing_course enrollment dates
        self.testing_course.enrollment_start = self.tomorrow
        self.testing_course.enrollment_end = self.nextday
        self.testing_course = self.update_course(self.testing_course, self.user.id)

        resp = self.client.post(reverse('shoppingcart.views.billing_details'))
        self.assertEqual(resp.status_code, 200)
        self.assertTrue(json.loads(resp.content)['is_course_enrollment_closed'])

        # testing_course enrollment is closed but the course is in the cart
        # so we delete that item from the cart and display the message in the cart
        resp = self.client.get(reverse('shoppingcart.views.show_cart', args=[]))
        self.assertEqual(resp.status_code, 200)
        self.assertIn("{course_name} has been removed because the enrollment period has closed.".format(course_name=self.testing_course.display_name), resp.content)
        self.assertIn('40.00', resp.content)


@override_settings(MODULESTORE=MODULESTORE_CONFIG)
@patch.dict('django.conf.settings.FEATURES', {'ENABLE_PAID_COURSE_REGISTRATION': True})
class RegistrationCodeRedemptionCourseEnrollment(ModuleStoreTestCase):
    """
    Test suite for RegistrationCodeRedemption Course Enrollments
    """
    def setUp(self, **kwargs):
        self.user = UserFactory.create()
        self.user.set_password('password')
        self.user.save()
        self.cost = 40
        self.course = CourseFactory.create(org='MITx', number='999', display_name='Robot Super Course')
        self.course_key = self.course.id
        self.course_mode = CourseMode(course_id=self.course_key,
                                      mode_slug="honor",
                                      mode_display_name="honor cert",
                                      min_price=self.cost)
        self.course_mode.save()

    def login_user(self):
        """
        Helper fn to login self.user
        """
        self.client.login(username=self.user.username, password="password")

    def test_registration_redemption_post_request_ratelimited(self):
        """
        Try (and fail) registration code redemption 30 times
        in a row on an non-existing registration code post request
        """
        cache.clear()
        url = reverse('register_code_redemption', args=['asdasd'])
        self.login_user()
        for i in xrange(30):  # pylint: disable=unused-variable
            response = self.client.post(url)
            self.assertEquals(response.status_code, 404)

        # then the rate limiter should kick in and give a HttpForbidden response
        response = self.client.post(url)
        self.assertEquals(response.status_code, 403)

        # now reset the time to 5 mins from now in future in order to unblock
        reset_time = datetime.now(UTC) + timedelta(seconds=300)
        with freeze_time(reset_time):
            response = self.client.post(url)
            self.assertEquals(response.status_code, 404)

        cache.clear()

    def test_registration_redemption_get_request_ratelimited(self):
        """
        Try (and fail) registration code redemption 30 times
        in a row on an non-existing registration code get request
        """
        cache.clear()
        url = reverse('register_code_redemption', args=['asdasd'])
        self.login_user()
        for i in xrange(30):  # pylint: disable=unused-variable
            response = self.client.get(url)
            self.assertEquals(response.status_code, 404)

        # then the rate limiter should kick in and give a HttpForbidden response
        response = self.client.get(url)
        self.assertEquals(response.status_code, 403)

        # now reset the time to 5 mins from now in future in order to unblock
        reset_time = datetime.now(UTC) + timedelta(seconds=300)
        with freeze_time(reset_time):
            response = self.client.get(url)
            self.assertEquals(response.status_code, 404)

        cache.clear()

    def test_course_enrollment_active_registration_code_redemption(self):
        """
        Test for active registration code course enrollment
        """
        cache.clear()
        instructor = InstructorFactory(course_key=self.course_key)
        self.client.login(username=instructor.username, password='test')
        url = reverse('generate_registration_codes',
                      kwargs={'course_id': self.course.id.to_deprecated_string()})

        data = {
            'total_registration_codes': 12, 'company_name': 'Test Group', 'company_contact_name': 'Test@company.com',
            'company_contact_email': 'Test@company.com', 'sale_price': 122.45, 'recipient_name': 'Test123',
            'recipient_email': 'test@123.com', 'address_line_1': 'Portland Street',
            'address_line_2': '', 'address_line_3': '', 'city': '', 'state': '', 'zip': '', 'country': '',
            'customer_reference_number': '123A23F', 'internal_reference': '', 'invoice': ''
        }

        response = self.client.post(url, data)
        self.assertEquals(response.status_code, 200)
        # get the first registration from the newly created registration codes
        registration_code = CourseRegistrationCode.objects.all()[0].code
        redeem_url = reverse('register_code_redemption', args=[registration_code])
        self.login_user()

        response = self.client.get(redeem_url)
        self.assertEquals(response.status_code, 200)
        # check button text
        self.assertIn('Activate Course Enrollment', response.content)

        #now activate the user by enrolling him/her to the course
        response = self.client.post(redeem_url)
        self.assertEquals(response.status_code, 200)
<<<<<<< HEAD
        self.assertIn('View Dashboard', response.content)
=======
        self.assertTrue('View Dashboard' in response.content)
>>>>>>> 47f02ec4

        #now check that the registration code has already been redeemed and user is already registered in the course
        RegistrationCodeRedemption.objects.filter(registration_code__code=registration_code)
        response = self.client.get(redeem_url)
        self.assertEquals(len(RegistrationCodeRedemption.objects.filter(registration_code__code=registration_code)), 1)
        self.assertIn("You've clicked a link for an enrollment code that has already been used.", response.content)

        #now check that the registration code has already been redeemed
        response = self.client.post(redeem_url)
<<<<<<< HEAD
        self.assertIn("You've clicked a link for an enrollment code that has already been used.", response.content)
=======
        self.assertTrue("You've clicked a link for an enrollment code that has already been used." in response.content)
>>>>>>> 47f02ec4

        #now check the response of the dashboard page
        dashboard_url = reverse('dashboard')
        response = self.client.get(dashboard_url)
        self.assertEquals(response.status_code, 200)
        self.assertIn(self.course.display_name, response.content)


@override_settings(MODULESTORE=MODULESTORE_CONFIG)
@ddt.ddt
class DonationViewTest(ModuleStoreTestCase):
    """Tests for making a donation.

    These tests cover both the single-item purchase flow,
    as well as the receipt page for donation items.
    """

    DONATION_AMOUNT = "23.45"
    PASSWORD = "password"

    def setUp(self):
        """Create a test user and order. """
        super(DonationViewTest, self).setUp()

        # Create and login a user
        self.user = UserFactory.create()
        self.user.set_password(self.PASSWORD)
        self.user.save()
        result = self.client.login(username=self.user.username, password=self.PASSWORD)
        self.assertTrue(result)

        # Enable donations
        config = DonationConfiguration.current()
        config.enabled = True
        config.save()

    def test_donation_for_org(self):
        self._donate(self.DONATION_AMOUNT)
        self._assert_receipt_contains("tax purposes")

    def test_donation_for_course_receipt(self):
        # Create a test course and donate to it
        self.course = CourseFactory.create(display_name="Test Course")
        self._donate(self.DONATION_AMOUNT, course_id=self.course.id)

        # Verify the receipt page
        self._assert_receipt_contains("tax purposes")
        self._assert_receipt_contains(self.course.display_name)

    def test_smallest_possible_donation(self):
        self._donate("0.01")
        self._assert_receipt_contains("0.01")

    @ddt.data(
        {},
        {"amount": "abcd"},
        {"amount": "-1.00"},
        {"amount": "0.00"},
        {"amount": "0.001"},
        {"amount": "0"},
        {"amount": "23.45", "course_id": "invalid"}
    )
    def test_donation_bad_request(self, bad_params):
        response = self.client.post(reverse('donation'), bad_params)
        self.assertEqual(response.status_code, 400)

    def test_donation_requires_login(self):
        self.client.logout()
        response = self.client.post(reverse('donation'), {'amount': self.DONATION_AMOUNT})
        self.assertEqual(response.status_code, 302)

    def test_no_such_course(self):
        response = self.client.post(
            reverse("donation"),
            {"amount": self.DONATION_AMOUNT, "course_id": "edx/DemoX/Demo"}
        )
        self.assertEqual(response.status_code, 400)

    @ddt.data("get", "put", "head", "options", "delete")
    def test_donation_requires_post(self, invalid_method):
        response = getattr(self.client, invalid_method)(
            reverse("donation"), {"amount": self.DONATION_AMOUNT}
        )
        self.assertEqual(response.status_code, 405)

    def test_donations_disabled(self):
        config = DonationConfiguration.current()
        config.enabled = False
        config.save()

        # Logged in -- should be a 404
        response = self.client.post(reverse('donation'))
        self.assertEqual(response.status_code, 404)

        # Logged out -- should still be a 404
        self.client.logout()
        response = self.client.post(reverse('donation'))
        self.assertEqual(response.status_code, 404)

    def _donate(self, donation_amount, course_id=None):
        """Simulate a donation to a course.

        This covers the entire payment flow, except for the external
        payment processor, which is simulated.

        Arguments:
            donation_amount (unicode): The amount the user is donating.

        Keyword Arguments:
            course_id (CourseKey): If provided, make a donation to the specific course.

        Raises:
            AssertionError

        """
        # Purchase a single donation item
        # Optionally specify a particular course for the donation
        params = {'amount': donation_amount}
        if course_id is not None:
            params['course_id'] = course_id

        url = reverse('donation')
        response = self.client.post(url, params)
        self.assertEqual(response.status_code, 200)

        # Use the fake payment implementation to simulate the parameters
        # we would receive from the payment processor.
        payment_info = json.loads(response.content)
        self.assertEqual(payment_info["payment_url"], "/shoppingcart/payment_fake")

        # If this is a per-course donation, verify that we're sending
        # the course ID to the payment processor.
        if course_id is not None:
            self.assertEqual(
                payment_info["payment_params"]["merchant_defined_data1"],
                unicode(course_id)
            )
            self.assertEqual(
                payment_info["payment_params"]["merchant_defined_data2"],
                "donation_course"
            )
        else:
            self.assertEqual(payment_info["payment_params"]["merchant_defined_data1"], "")
            self.assertEqual(
                payment_info["payment_params"]["merchant_defined_data2"],
                "donation_general"
            )

        processor_response_params = PaymentFakeView.response_post_params(payment_info["payment_params"])

        # Use the response parameters to simulate a successful payment
        url = reverse('shoppingcart.views.postpay_callback')
        response = self.client.post(url, processor_response_params)
        self.assertRedirects(response, self._receipt_url)

    def _assert_receipt_contains(self, expected_text):
        """Load the receipt page and verify that it contains the expected text."""
        resp = self.client.get(self._receipt_url)
        self.assertContains(resp, expected_text)

    @property
    def _receipt_url(self):
        order_id = Order.objects.get(user=self.user, status="purchased").id
        return reverse("shoppingcart.views.show_receipt", kwargs={"ordernum": order_id})


@override_settings(MODULESTORE=MODULESTORE_CONFIG)
class CSVReportViewsTest(ModuleStoreTestCase):
    """
    Test suite for CSV Purchase Reporting
    """
    def setUp(self):
        self.user = UserFactory.create()
        self.user.set_password('password')
        self.user.save()
        self.cost = 40
        self.course = CourseFactory.create(org='MITx', number='999', display_name='Robot Super Course')
        self.course_key = self.course.id
        self.course_mode = CourseMode(course_id=self.course_key,
                                      mode_slug="honor",
                                      mode_display_name="honor cert",
                                      min_price=self.cost)
        self.course_mode.save()
        self.course_mode2 = CourseMode(course_id=self.course_key,
                                       mode_slug="verified",
                                       mode_display_name="verified cert",
                                       min_price=self.cost)
        self.course_mode2.save()
        verified_course = CourseFactory.create(org='org', number='test', display_name='Test Course')

        self.verified_course_key = verified_course.id
        self.cart = Order.get_cart_for_user(self.user)
        self.dl_grp = Group(name=settings.PAYMENT_REPORT_GENERATOR_GROUP)
        self.dl_grp.save()

    def login_user(self):
        """
        Helper fn to login self.user
        """
        self.client.login(username=self.user.username, password="password")

    def add_to_download_group(self, user):
        """
        Helper fn to add self.user to group that's allowed to download report CSV
        """
        user.groups.add(self.dl_grp)

    def test_report_csv_no_access(self):
        self.login_user()
        response = self.client.get(reverse('payment_csv_report'))
        self.assertEqual(response.status_code, 403)

    def test_report_csv_bad_method(self):
        self.login_user()
        self.add_to_download_group(self.user)
        response = self.client.put(reverse('payment_csv_report'))
        self.assertEqual(response.status_code, 400)

    @patch('shoppingcart.views.render_to_response', render_mock)
    def test_report_csv_get(self):
        self.login_user()
        self.add_to_download_group(self.user)
        response = self.client.get(reverse('payment_csv_report'))

        ((template, context), unused_kwargs) = render_mock.call_args
        self.assertEqual(template, 'shoppingcart/download_report.html')
        self.assertFalse(context['total_count_error'])
        self.assertFalse(context['date_fmt_error'])
        self.assertIn(_("Download CSV Reports"), response.content.decode('UTF-8'))

    @patch('shoppingcart.views.render_to_response', render_mock)
    def test_report_csv_bad_date(self):
        self.login_user()
        self.add_to_download_group(self.user)
        response = self.client.post(reverse('payment_csv_report'), {'start_date': 'BAD', 'end_date': 'BAD', 'requested_report': 'itemized_purchase_report'})

        ((template, context), unused_kwargs) = render_mock.call_args
        self.assertEqual(template, 'shoppingcart/download_report.html')
        self.assertFalse(context['total_count_error'])
        self.assertTrue(context['date_fmt_error'])
        self.assertIn(_("There was an error in your date input.  It should be formatted as YYYY-MM-DD"),
                      response.content.decode('UTF-8'))

    CORRECT_CSV_NO_DATE_ITEMIZED_PURCHASE = ",1,purchased,1,40,40,usd,Registration for Course: Robot Super Course,"

    def test_report_csv_itemized(self):
        report_type = 'itemized_purchase_report'
        start_date = '1970-01-01'
        end_date = '2100-01-01'
        PaidCourseRegistration.add_to_order(self.cart, self.course_key)
        self.cart.purchase()
        self.login_user()
        self.add_to_download_group(self.user)
        response = self.client.post(reverse('payment_csv_report'), {'start_date': start_date,
                                                                    'end_date': end_date,
                                                                    'requested_report': report_type})
        self.assertEqual(response['Content-Type'], 'text/csv')
        report = initialize_report(report_type, start_date, end_date)
        self.assertIn(",".join(report.header()), response.content)
        self.assertIn(self.CORRECT_CSV_NO_DATE_ITEMIZED_PURCHASE, response.content)

    def test_report_csv_university_revenue_share(self):
        report_type = 'university_revenue_share'
        start_date = '1970-01-01'
        end_date = '2100-01-01'
        start_letter = 'A'
        end_letter = 'Z'
        self.login_user()
        self.add_to_download_group(self.user)
        response = self.client.post(reverse('payment_csv_report'), {'start_date': start_date,
                                                                    'end_date': end_date,
                                                                    'start_letter': start_letter,
                                                                    'end_letter': end_letter,
                                                                    'requested_report': report_type})
        self.assertEqual(response['Content-Type'], 'text/csv')
        report = initialize_report(report_type, start_date, end_date, start_letter, end_letter)
        self.assertIn(",".join(report.header()), response.content)


class UtilFnsTest(TestCase):
    """
    Tests for utility functions in views.py
    """
    def setUp(self):
        self.user = UserFactory.create()

    def test_can_download_report_no_group(self):
        """
        Group controlling perms is not present
        """
        self.assertFalse(_can_download_report(self.user))

    def test_can_download_report_not_member(self):
        """
        User is not part of group controlling perms
        """
        Group(name=settings.PAYMENT_REPORT_GENERATOR_GROUP).save()
        self.assertFalse(_can_download_report(self.user))

    def test_can_download_report(self):
        """
        User is part of group controlling perms
        """
        grp = Group(name=settings.PAYMENT_REPORT_GENERATOR_GROUP)
        grp.save()
        self.user.groups.add(grp)
        self.assertTrue(_can_download_report(self.user))

    def test_get_date_from_str(self):
        test_str = "2013-10-01"
        date = _get_date_from_str(test_str)
        self.assertEqual(2013, date.year)
        self.assertEqual(10, date.month)
        self.assertEqual(1, date.day)<|MERGE_RESOLUTION|>--- conflicted
+++ resolved
@@ -910,11 +910,7 @@
 
         # Two courses in user shopping cart
         self.login_user()
-<<<<<<< HEAD
-        item1 = PaidCourseRegistration.add_to_order(self.cart, self.course_key)
-=======
         PaidCourseRegistration.add_to_order(self.cart, self.course_key)
->>>>>>> 47f02ec4
         item2 = PaidCourseRegistration.add_to_order(self.cart, self.testing_course.id)
         self.assertEquals(self.cart.orderitem_set.count(), 2)
 
@@ -1221,9 +1217,6 @@
 
     @patch.dict(settings.FEATURES, {'SEPARATE_VERIFICATION_FROM_PAYMENT': True})
     def test_show_receipt_redirect_to_verify_student(self):
-<<<<<<< HEAD
-        # Purchase a verified certificate
-=======
         # Create other carts first
         # This ensures that the order ID and order item IDs do not match
         Order.get_cart_for_user(self.user).start_purchase()
@@ -1232,7 +1225,6 @@
 
         # Purchase a verified certificate
         self.cart = Order.get_cart_for_user(self.user)
->>>>>>> 47f02ec4
         CertificateItem.add_to_order(
             self.cart,
             self.course_key,
@@ -1506,11 +1498,7 @@
         #now activate the user by enrolling him/her to the course
         response = self.client.post(redeem_url)
         self.assertEquals(response.status_code, 200)
-<<<<<<< HEAD
         self.assertIn('View Dashboard', response.content)
-=======
-        self.assertTrue('View Dashboard' in response.content)
->>>>>>> 47f02ec4
 
         #now check that the registration code has already been redeemed and user is already registered in the course
         RegistrationCodeRedemption.objects.filter(registration_code__code=registration_code)
@@ -1520,11 +1508,7 @@
 
         #now check that the registration code has already been redeemed
         response = self.client.post(redeem_url)
-<<<<<<< HEAD
         self.assertIn("You've clicked a link for an enrollment code that has already been used.", response.content)
-=======
-        self.assertTrue("You've clicked a link for an enrollment code that has already been used." in response.content)
->>>>>>> 47f02ec4
 
         #now check the response of the dashboard page
         dashboard_url = reverse('dashboard')
