--- conflicted
+++ resolved
@@ -18,20 +18,6 @@
 <nav class="${active_page} course-material">
   <div class="inner-wrapper">
     <ol class="course-tabs">
-<<<<<<< HEAD
-      % for tab in get_course_tabs(user, course, active_page):
-        <li>
-           <a href="${tab.link | h}" class="${url_class(tab.is_active)}">
-               ${tab.name | h}
-               % if tab.is_active == True:
-                <span class="sr">, current location</span>
-               %endif
-               % if tab.has_img == True:
-                  <img src="${tab.img}"/>
-               %endif
-           </a>
-        </li>
-=======
       % for tab in get_course_tabs(user, course, active_page, request):
         % if waffle.flag_is_active(request, 'visual_treatment') or waffle.flag_is_active(request, 'merge_course_tabs'):
           <li class="${"prominent" if tab.name in ("Courseware", "Course Content") else ""}">
@@ -48,7 +34,6 @@
                  %endif
              </a>
           </li>
->>>>>>> cbebb42c
       % endfor
     <%block name="extratabs" />
         % if masquerade is not UNDEFINED:
