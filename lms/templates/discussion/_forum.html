--- conflicted
+++ resolved
@@ -15,17 +15,11 @@
     <div class="discussion-new-post control-button" href="javascript:void(0)">New Post</div>
   </div>
   <%include file="_sort.html" />
-<<<<<<< HEAD
-  % for thread in threads:
-    ${renderer.render_thread(course_id, thread, edit_thread=False, show_comments=False)}
-  % endfor
-=======
   <div class="threads">
     % for thread in threads:
       ${renderer.render_thread(course_id, thread, edit_thread=False, show_comments=False)}
     % endfor
   </div>
->>>>>>> e59ea854
   <%include file="_paginator.html" />
 </section>
 
